///
/// @file  SegmentedPiTable.hpp
/// @brief The A and C formulas in Xavier Gourdon's prime counting
///        algorithm require looking up PrimePi[n] values with
///        n < x^(1/2). Since a PrimePi[n] lookup table of size x^(1/2)
///        would use too much memory we need a segmented PrimePi[n]
///        lookup table that uses only O(x^(1/3)) memory.
///
///        The SegmentedPiTable class is a compressed lookup table of
///        prime counts. Each bit of the lookup table corresponds to
///        an integer that is not divisible by 2, 3 and 5. The 8 bits
///        of each byte correspond to the offsets { 1, 7, 11, 13, 17,
///        19, 23, 29 }. Since our lookup table uses the uint64_t data
///        type, one array element (8 bytes) corresponds to an
///        interval of size 30 * 8 = 240.
///
/// Copyright (C) 2021 Kim Walisch, <kim.walisch@gmail.com>
///
/// This file is distributed under the BSD License. See the COPYING
/// file in the top level directory.
///

#ifndef SEGMENTEDPITABLE_HPP
#define SEGMENTEDPITABLE_HPP

#include <BitSieve240.hpp>
#include <popcnt.hpp>
#include <aligned_vector.hpp>
#include <macros.hpp>
#include <pod_vector.hpp>

#include <stdint.h>
#include <cassert>

namespace primecount {

class SegmentedPiTable : public BitSieve240
{
public:
<<<<<<< HEAD
  SegmentedPiTable(uint64_t low,
                   uint64_t limit,
=======
  SegmentedPiTable(uint64_t max_high,
>>>>>>> ce89f0ec
                   uint64_t segment_size,
                   int threads);

  void next();

  bool finished() const
  {
    return low_ >= max_high_;
  }

  int64_t low() const
  {
    return low_;
  }

  int64_t high() const
  {
    return high_;
  }

  int64_t max_high() const
  {
    return max_high_;
  }

  /// Get number of primes <= n
  ALWAYS_INLINE int64_t operator[](uint64_t n) const
  {
    assert(n >= low_);
    assert(n < high_);

    if_unlikely(n < pi_tiny_.size())
      return pi_tiny_[n];

    n -= low_;
    uint64_t count = pi_[n / 240].count;
    uint64_t bits = pi_[n / 240].bits;
    uint64_t bitmask = unset_larger_[n % 240];
    return count + popcnt64(bits & bitmask);
  }

private:
  void init_bits(uint64_t start, uint64_t stop, uint64_t thread_num);
  void init_count(uint64_t start, uint64_t stop, uint64_t thread_num);
  void init();

  struct pi_t
  {
    uint64_t count;
    uint64_t bits;
  };

  pod_vector<pi_t> pi_;
  aligned_vector<uint64_t> counts_;
  uint64_t low_ = 0;
  uint64_t pi_low_ = pi_tiny_[5];
  uint64_t high_;
  uint64_t max_high_;
  uint64_t segment_size_;
  int threads_;
};

} // namespace

#endif<|MERGE_RESOLUTION|>--- conflicted
+++ resolved
@@ -37,12 +37,8 @@
 class SegmentedPiTable : public BitSieve240
 {
 public:
-<<<<<<< HEAD
   SegmentedPiTable(uint64_t low,
-                   uint64_t limit,
-=======
-  SegmentedPiTable(uint64_t max_high,
->>>>>>> ce89f0ec
+                   uint64_t max_high,
                    uint64_t segment_size,
                    int threads);
 
