--- conflicted
+++ resolved
@@ -16,7 +16,6 @@
 #include <stdint.h>
 #include <algorithm>
 #include <cassert>
-#include <climits>
 #include <cmath>
 #include <limits>
 #include <vector>
@@ -38,12 +37,7 @@
 template <typename T>
 inline T number_of_bits(T)
 {
-<<<<<<< HEAD
-  static_assert(sizeof(uint64_t) * CHAR_BIT == 64, "number_of_bits() is broken");
-  return (T) (sizeof(T) * CHAR_BIT);
-=======
   return (T) std::numeric_limits<T>::digits;
->>>>>>> c1ac188c
 }
 
 template <typename T>
