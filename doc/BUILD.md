--- conflicted
+++ resolved
@@ -4,11 +4,6 @@
 
 You need to have installed a C++ compiler which supports C++11 (or later) and CMake ≥ 3.4.
 
-<<<<<<< HEAD
-```bash
-# Debian, Ubuntu
-sudo apt install g++ cmake
-=======
 <table>
     <tr>
         <td><b>Debian/Ubuntu:</b></td>
@@ -29,28 +24,11 @@
 </table>
 
 ## Unix-like OSes
->>>>>>> dba4288a
 
 Open a terminal, cd into the primecount directory and run:
 
 ```bash
 cmake .
-make -j
-sudo make install
-```
-
-## macOS
-
-On macOS the default C++ compiler that can be installed using ```xcode-select --install```
-does not support OpenMP multi-threading. Hence I suggest installing an alternative
-C++ compiler that supports OpenMP.
-
-```bash
-# Install C++ compiler with OpenMP support
-brew install cmake llvm libomp
-
-# Build primecount with OpenMP
-LIBRARY_PATH=$(brew --prefix llvm)/lib CXX=$(brew --prefix llvm)/bin/clang++ cmake .
 make -j
 ```
 
@@ -108,7 +86,6 @@
 the configure step using e.g. ```cmake . -DBUILD_TESTS=ON```.
 
 ```CMake
-<<<<<<< HEAD
 option(WITH_POPCNT         "Enable POPCNT instruction"   ON)
 option(WITH_LIBDIVIDE      "Use libdivide.h"             ON)
 option(WITH_OPENMP         "Enable OpenMP support"       ON)
@@ -117,71 +94,4 @@
 option(BUILD_SHARED_LIBS   "Build shared libprimecount"  OFF)
 option(BUILD_STATIC_LIBS   "Build static libprimecount"  ON)
 option(BUILD_TESTS         "Build test programs"         OFF)
-```
-=======
-option(WITH_POPCNT         "Enable POPCNT instruction"     ON)
-option(WITH_LIBDIVIDE      "Use libdivide.h"               ON)
-option(WITH_OPENMP         "Enable OpenMP support"         ON)
-option(WITH_MPI            "Enable MPI support"            OFF)
-option(BUILD_PRIMECOUNT    "Build primecount binary"       ON)
-option(BUILD_LIBPRIMESIEVE "Build libprimesieve"           ON)
-option(BUILD_SHARED_LIBS   "Build shared libprimecount"    OFF)
-option(BUILD_STATIC_LIBS   "Build static libprimecount"    ON)
-option(BUILD_MANPAGE       "Regenerate man page using a2x" OFF)
-option(BUILD_TESTS         "Build test programs"           OFF)
-```
-
-## Packaging primecount
-
-When packaging primecount for e.g. a Linux distro it is best to change
-a few of the default options.
-
-primecount includes the libprimesieve dependency in its source tree and
-libprimesieve is built by default. When packaging primecount it is better
-to install libprimesieve using the package manager and not build
-libprimesieve from source. You can achieve this using:
-
-* ```cmake . -DBUILD_LIBPRIMESIEVE=OFF```
-
-By default primecount builds the primecount binary and the static
-libprimecount. Usually Linux distros don't want to package static
-libraries. Hence you can build the primecount binary and the shared
-libprimecount using:
-
-* ```cmake . -DBUILD_SHARED_LIBS=ON -DBUILD_STATIC_LIBS=OFF```
-
-For performance reasons primecount uses the POPCNT instruction on
-x86 CPUs. The POPCNT instruction was added to Intel's and AMD's CPUs
-alongside the SSE4 instruction set in 2008. If you need to support
-older x86 CPUs you can disable the POPCNT instruction using:
-
-* ```cmake . -DWITH_POPCNT=OFF```
-
-## Man page regeneration
-
-primecount includes an up to date man page at ```doc/primecount.1```.
-That man page has been generated from ```doc/primecount.txt``` using
-the ```a2x``` program from the AsciiDoc package. Usually when packaging
-primecount it is recommended to regenerate the man page. In order to
-regenerate the man page you need to install the AsciiDoc package and
-then build primecount using ```cmake . -DBUILD_MANPAGE=ON```.
-
-<table>
-    <tr>
-        <td><b>Debian/Ubuntu:</b></td>
-        <td><code>sudo apt install asciidoc-base</code></td>
-    </tr>
-    <tr>
-        <td><b>Fedora:</b></td>
-        <td><code>sudo dnf install asciidoc</code></td>
-    </tr>
-    <tr>
-        <td><b>openSUSE:</b></td>
-        <td><code>sudo zypper install asciidoc</code></td>
-    </tr>
-    <tr>
-        <td><b>Arch Linux:</b></td>
-        <td><code>sudo pacman -S asciidoc</code></td>
-    </tr>
-</table>
->>>>>>> dba4288a
+```