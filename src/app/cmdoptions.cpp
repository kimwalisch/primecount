--- conflicted
+++ resolved
@@ -113,14 +113,10 @@
   }
 };
 
-<<<<<<< HEAD
-/// e.g. "--thread=4" -> return "--thread"
-=======
 /// Examples:
 /// "--option=ABC" -> return "--option"
 /// "-t4" -> return "-t"
 ///
->>>>>>> 00c7f3f0
 string getOption(const string& str)
 {
   size_t pos = str.find_first_of("=0123456789");
@@ -156,7 +152,6 @@
 
   if (!opt.val.empty())
     set_status_precision(opt.to<int>());
-<<<<<<< HEAD
 }
 
 void optionResume(Option& opt,
@@ -172,8 +167,6 @@
 
   if (!ifs.is_open())
     throw primecount_error("failed to open backup file: " + backup_file());
-=======
->>>>>>> 00c7f3f0
 }
 
 /// Parse the next command-line option.
