--- conflicted
+++ resolved
@@ -96,7 +96,6 @@
 
   #pragma omp parallel num_threads(threads_)
   {
-<<<<<<< HEAD
     #pragma omp for
     for (int t = 0; t < threads_; t++)
     {
@@ -116,16 +115,8 @@
       stop = min(stop, high_);
 
       if (start < stop)
-        init_prime_count(start, stop, t);
+        init_count(start, stop, t);
     }
-=======
-    uint64_t start = low_ + thread_size * t;
-    uint64_t stop = start + thread_size;
-    stop = min(stop, high_);
-
-    if (start < stop)
-      init_count(start, stop, t);
->>>>>>> 09bb1717
   }
 }
 
