///
/// @file  AC.cpp
/// @brief Implementation of the A + C formulas in Xavier Gourdon's
///        prime counting algorithm. In this version the memory usage
///        has been reduced from O(x^(1/2)) to O(z) by segmenting
///        the pi[x] lookup table. In each segment we process the
///        leaves that satisfy: low <= x / (prime * m) < high.
///
///        The A & C formulas roughly correspond to the easy special
///        leaves in the Deleglise-Rivat algorithm. Since both
///        formulas use a very similar segmented algorithm that goes
///        up to x^(1/2) it makes sense to merge the A & C formulas
///        hence reducing the runtime complexity by a factor of
///        O(x^(1/2) * ln ln x^(1/2)) and avoiding initializing some
///        data structures twice. Merging the A & C formulas also
///        improves scaling on systems with many CPU cores.
///
/// Copyright (C) 2019 Kim Walisch, <kim.walisch@gmail.com>
///
/// This file is distributed under the BSD License. See the COPYING
/// file in the top level directory.
///

#include <PiTable.hpp>
#include <SegmentedPiTable.hpp>
#include <primecount-internal.hpp>
#include <fast_div.hpp>
#include <generate.hpp>
#include <int128_t.hpp>
#include <min.hpp>
#include <imath.hpp>
#include <print.hpp>
#include <S2Status.hpp>
#include <json.hpp>
#include <backup.hpp>

#include <stdint.h>
#include <vector>
#include <string>

using namespace std;
using namespace primecount;

namespace {

/// backup to file every 60 seconds
bool is_backup(double time)
{
  double seconds = get_time() - time;
  return seconds > 60;
}

/// backup intermediate result
void backup(nlohmann::json& json,
            maxint_t x,
            int64_t y,
            int64_t z,
            int64_t k,
            int64_t x_star,
            double percent,
            double time)
{
  if (json["AC"].count("percent") > 0)
  {
    double percent2 = json["AC"]["percent"];
    percent = std::max(percent, percent2);
  }

  json["AC"]["x"] = to_str(x);
  json["AC"]["y"] = y;
  json["AC"]["z"] = z;
  json["AC"]["k"] = k;
  json["AC"]["x_star"] = x_star;
  json["AC"]["alpha_y"] = get_alpha_y(x, y);
  json["AC"]["alpha_z"] = get_alpha_z(y, z);
  json["AC"]["percent"] = percent;
  json["AC"]["seconds"] = get_time() - time;

  store_backup(json);
}

/// backup result
void backup_result(nlohmann::json& json,
                   maxint_t x,
                   int64_t y,
                   int64_t z,
                   int64_t k,
                   int64_t x_star,
                   maxint_t sum,
                   double time)
{
  if (json.find("AC") != json.end())
    json.erase("AC");

  json["AC"]["x"] = to_str(x);
  json["AC"]["y"] = y;
  json["AC"]["z"] = z;
  json["AC"]["k"] = k;
  json["AC"]["x_star"] = x_star;
  json["AC"]["alpha_y"] = get_alpha_y(x, y);
  json["AC"]["alpha_z"] = get_alpha_z(y, z);
  json["AC"]["sum"] = to_str(sum);
  json["AC"]["percent"] = 100.0;
  json["AC"]["seconds"] = get_time() - time;

  store_backup(json);
}

/// update backup (without storing to disk)
void update(nlohmann::json& json,
            const std::string& tid,
            const std::string& formula,
            int64_t b,
            int64_t next_b,
            int64_t max_b,
            maxint_t sum)
{
  auto& AC = json["AC"];
  AC["next_b"] = next_b;
  AC[formula] = to_str(sum);

  if (b <= max_b)
    AC[tid]["b"] = b;
  else
  {
    // finished
    if (AC.find(tid) != AC.end())
      AC.erase(tid);
  }
}

/// resume thread
bool resume(nlohmann::json& json,
            maxint_t x,
            int64_t y,
            int64_t z,
            int64_t k,
            int64_t& b,
            int thread_id)
{
  if (is_resume(json, "AC", thread_id, x, y, z, k))
  {
    string tid = "thread" + to_str(thread_id);
    b = json["AC"][tid]["b"];
    return true;
  }

  return false;
}

/// Resume C1 algorithm
template <typename T>
bool resume_c1(nlohmann::json& json,
               T x,
               int64_t y,
               int64_t z,
               int64_t k,
               int64_t& next_b,
               T& sum,
               double& time)
{
  if (is_resume(json, "AC", x, y, z, k) &&
      json["AC"].count("sum_c1") > 0)
  {
    double seconds = json["AC"]["seconds"];
    sum = (T) to_maxint(json["AC"]["sum_c1"]);
    next_b = json["AC"]["next_b"];
    time = get_time() - seconds;
    return true;
  }

  return false;
}

/// Resume the A and C2 algorithms which
/// make use of SegmentedPi.
///
template <typename T>
bool resume_a_c2(nlohmann::json& json,
                 T x,
                 int64_t y,
                 int64_t z,
                 int64_t k,
                 int64_t& next_b,
                 int64_t& low,
                 T& sum,
                 double& time)
{
  if (is_resume(json, "AC", x, y, z, k) &&
      json["AC"].count("sum_ac") > 0)
  {
    double seconds = json["AC"]["seconds"];
    sum = (T) to_maxint(json["AC"]["sum_ac"]);
    next_b = json["AC"]["next_b"];
    low = json["AC"]["low"];
    time = get_time() - seconds;
    return true;
  }

  return false;
}

/// resume result
template <typename T>
bool resume(nlohmann::json& json,
            T x,
            int64_t y,
            int64_t z,
            int64_t k,
            T& sum,
            double& time)
{
  if (is_resume(json, "AC", x, y, z, k))
  {
    double percent = json["AC"]["percent"];
    double seconds = json["AC"]["seconds"];
    print_resume(percent, x);

    if (json["AC"].count("sum") > 0)
    {
      sum = (T) to_maxint(json["AC"]["sum"]);
      time = get_time() - seconds;
      return true;
    }
  }

  return false;
}

/// Compute the A formula.
/// pi[x_star] < b <= pi[x^(1/3)]
/// x / (primes[b] * primes[i]) <= x^(1/2)
///
template <typename T, typename Primes>
T A(T x,
    T xlow,
    T xhigh,
    uint64_t y,
    uint64_t b,
    const PiTable& pi,
    const Primes& primes,
    const SegmentedPiTable& segmentedPi)
{
  uint64_t prime = primes[b];
  T xp = x / prime;
  T sum = 0;

  uint64_t sqrt_xp = isqrt(xp);
  uint64_t min_2nd_prime = min(xhigh / prime, sqrt_xp);
  uint64_t i = pi[min_2nd_prime];
  i = max(i, b) + 1;
  uint64_t max_2nd_prime = min(xlow / prime, sqrt_xp);
  uint64_t max_i = pi[max_2nd_prime];

  // x / (p * q) >= y
  for (; i <= max_i; i++)
  {
    uint64_t xpq = fast_div64(xp, primes[i]);
    if (xpq < y)
      break;
    sum += segmentedPi[xpq];
  }

  // x / (p * q) < y
  for (; i <= max_i; i++)
  {
    uint64_t xpq = fast_div64(xp, primes[i]);
    sum += segmentedPi[xpq] * 2;
  }

  return sum;
}

/// Compute the 1st part of the C formula.
/// k < b <= pi[sqrt(z)]
/// x / (primes[b] * m) <= z
/// 
/// Recursively iterate over the square free numbers coprime
/// to the first b primes. This algorithm is described in
/// section 2.2 of the paper: Douglas Staple, "The Combinatorial
/// Algorithm For Computing pi(x)", arXiv:1503.01839, 6 March
/// 2015.
///
template <int MU, 
          typename T, 
          typename Primes>
T C1(T xp,
     uint64_t b,
     uint64_t i,
     uint64_t pi_y,
     uint64_t m,
     uint64_t min_m,
     uint64_t max_m,
     const PiTable& pi,
     const Primes& primes)
{
  T sum = 0;

  for (i++; i <= pi_y; i++)
  {
    // Calculate next m
    T m128 = (T) m * primes[i];
    if (m128 > max_m)
      return sum;

    uint64_t m64 = (uint64_t) m128;

    if (m64 > min_m) {
      uint64_t xpm = fast_div64(xp, m64);

      if (MU > 0)
        sum += pi[xpm] - b + 2;
      else
        sum -= pi[xpm] - b + 2;
    }

    sum += C1<-MU>(xp, b, i, pi_y, m64, min_m, max_m, pi, primes);
  }

  return sum;
}

template <typename T, typename Primes>
T C1(T x,
     int64_t z,
     int64_t b,
     int64_t pi_y,
<<<<<<< HEAD
     Primes& primes,
     PiTable& pi)
=======
     const PiTable& pi,
     const Primes& primes)
>>>>>>> 2ce6f89b
{
  int64_t prime = primes[b];
  T xp = x / prime;
  int64_t max_m = min(xp / prime, z);
  T min_m128 = max(x / ipow<T>(prime, 3), z / prime);
  int64_t min_m = min(min_m128, max_m);

<<<<<<< HEAD
  return C1<-1>(xp, b, b, pi_y, 1, min_m, max_m, primes, pi);
=======
  return C1<-1>(xp, b, b, pi_y, 1, min_m, max_m, pi, primes);
>>>>>>> 2ce6f89b
}

/// Compute the 2nd part of the C formula.
/// pi[sqrt(z)] < b <= pi[x_star]
/// x / (primes[b] * primes[i]) <= x^(1/2)
///
template <typename T, typename Primes>
T C2(T x,
     T xlow,
     T xhigh,
     uint64_t y,
     uint64_t b,
     const PiTable& pi,
     const Primes& primes,
     const SegmentedPiTable& segmentedPi)
{
  uint64_t prime = primes[b];
  T xp = x / prime;
  T sum = 0;

  uint64_t max_m = min3(xlow / prime, xp / prime, y);
  T min_m128 = max3(xhigh / prime, x / ipow<T>(prime, 3), prime);
  uint64_t min_m = min(min_m128, max_m);

  uint64_t i = pi[max_m];
  uint64_t pi_min_m = pi[min_m];
  uint64_t min_clustered = (uint64_t) isqrt(xp);
  min_clustered = in_between(min_m, min_clustered, max_m);
  uint64_t pi_min_clustered = pi[min_clustered];

  // Find all clustered easy leaves where
  // successive leaves are identical.
  // n = primes[b] * primes[i]
  // Which satisfy: n > z && primes[i] <= y
  while (i > pi_min_clustered)
  {
    uint64_t xpq = fast_div64(xp, primes[i]);
    uint64_t phi_xpq = segmentedPi[xpq] - b + 2;
    uint64_t xpq2 = fast_div64(xp, primes[b + phi_xpq - 1]);
    uint64_t i2 = segmentedPi[xpq2];
    sum += phi_xpq * (i - i2);
    i = i2;
  }

  // Find all sparse easy leaves where
  // successive leaves are different.
  // n = primes[b] * primes[i]
  // Which satisfy: n > z && primes[i] <= y
  for (; i > pi_min_m; i--)
  {
    uint64_t xpq = fast_div64(xp, primes[i]);
    sum += segmentedPi[xpq] - b + 2;
  }

  return sum;
}

/// Compute A + C
template <typename T, typename Primes>
T AC_OpenMP(T x,
            int64_t y,
            int64_t z,
            int64_t k,
            int64_t x_star,
            int64_t max_a_prime,
<<<<<<< HEAD
            Primes& primes,
=======
            const Primes& primes,
>>>>>>> 2ce6f89b
            int threads,
            double& time)
{
  T sum = 0;
  int64_t x13 = iroot<3>(x);
  int64_t thread_threshold = 1000;
  threads = ideal_num_threads(threads, x13, thread_threshold);

  S2Status status(x);
  PiTable pi(max(z, max_a_prime));

  int64_t pi_y = pi[y];
  int64_t pi_sqrtz = pi[isqrt(z)];
  int64_t pi_x_star = pi[x_star];
  int64_t pi_x13 = pi[x13];
  int64_t pi_root3_xy = pi[iroot<3>(x / y)];
  int64_t pi_root3_xz = pi[iroot<3>(x / z)];
  int64_t min_b = max(k, pi_root3_xz) + 1;

  auto backup_time = get_time();
  auto json = load_backup();
  auto copy = json;
  int resume_threads = calculate_resume_threads(json, "AC");
  int64_t next_b = 0;
  int64_t low = 0;

  if (resume_a_c2(json, x, y, z, k, next_b, low, sum, time))
  {
    // Currently our implementation cannot accurately estimate
    // the completion percentage near the end. In order to fix
    // this we would need to implement backwards sieving in
    // SegmentedPi.cpp which would add some more complexity. I
    // don't think this is worth doing.
    if (low > 0)
    {
      if (json["AC"].count("percent") > 0)
      {
        double percent = json["AC"]["percent"];
        status.setPercent(percent);
      }
    }
  }
  else
  {
    if (!resume_c1(json, x, y, z, k, next_b, sum, time))
      if (json.find("AC") != json.end())
        json.erase("AC");
<<<<<<< HEAD

    next_b = max(next_b, min_b);

=======

    next_b = max(next_b, min_b);

>>>>>>> 2ce6f89b
    #pragma omp parallel for num_threads(threads)
    for (int i = 0; i < threads; i++)
    {
      int64_t b = 0;

      // 1st resume computations from backup file
      for (int j = i; j < resume_threads; j += threads)
      {
        if (resume(copy, x, y, z, k, b, j))
        {
<<<<<<< HEAD
          T sum_thread = C1(x, z, b, pi_y, primes, pi);
=======
          T sum_thread = C1(x, z, b, pi_y, pi, primes);
>>>>>>> 2ce6f89b
          string thread_id = "thread" + to_str(j);

          #pragma omp critical (ac)
          {
            sum -= sum_thread;
            json["AC"]["sum_c1"] = to_str(sum);
            json["AC"].erase(thread_id);
          }
        }
      }

      T sum_thread = 0;
      string thread_id = "thread" + to_str(i);

      // 2nd, run new computations
      while (true)
      {
        if (is_print())
          status.print(b, pi_x13);

        #pragma omp critical (ac)
        {
          sum -= sum_thread;
          b = next_b++;

          update(json, thread_id, "sum_c1", b, next_b, pi_sqrtz, sum);

          if (is_backup(backup_time))
          {
            double percent = status.getPercent(next_b, pi_x13, next_b, pi_x13);
            backup(json, x, y, z, k, x_star, percent, time);
            backup_time = get_time();
          }
        }

        if (b > pi_sqrtz)
          break;

<<<<<<< HEAD
        sum_thread = C1(x, z, b, pi_y, primes, pi);
=======
        sum_thread = C1(x, z, b, pi_y, pi, primes);
>>>>>>> 2ce6f89b
      }
    }

    // Resume finished, reset vars so there is
    // no reset attempt the next iteration.
    resume_threads = 0;
    next_b = 0;
    copy.clear();
  }

  SegmentedPiTable segmentedPi(low, isqrt(x), z, threads);

  // This computes A and the 2nd part of the C formula.
  // Find all special leaves of type:
  // x / (primes[b] * primes[i]) <= x^(1/2)
  // with z^(1/2) < primes[b] <= x^(1/3).
  // Since we need to lookup PrimePi[n] values for n <= x^(1/2)
  // we use a segmented PrimePi[n] table of size z (~O(x^1/3))
  // in order to reduce the memory usage.
  for (; !segmentedPi.finished(); segmentedPi.next())
  {
    // Current segment [low, high[
    low = segmentedPi.low();
    int64_t high = segmentedPi.high();
    json["AC"]["low"] = segmentedPi.low();

    low = max(low, 1);
    T xlow = x / low;
    T xhigh = x / high;

    min_b = max3(k, pi_sqrtz, pi_root3_xy);
    min_b = max(min_b, pi[isqrt(low)]);
    min_b = max(min_b, pi[min(xhigh / y, x_star)]);
    min_b = min(min_b, pi_x_star) + 1;
    next_b = max(next_b, min_b);

    // x / (primes[i] * primes[i+1]) >= low
    // primes[i] * primes[i+1] <= x / low
    // primes[i] <= floor(sqrt(x / low))
    int64_t sqrt_low = min(isqrt(xlow), x13);
    int64_t max_b = pi[sqrt_low];
    max_b = max(max_b, pi_x_star);

    #pragma omp parallel for num_threads(threads)
    for (int i = 0; i < threads; i++)
    {
      int64_t b = 0;

      // 1st resume computations from backup file
      for (int j = i; j < resume_threads; j += threads)
      {
        if (resume(copy, x, y, z, k, b, j))
        {
          T sum_thread = 0;
          string thread_id = "thread" + to_str(j);

          if (b <= pi_x_star)
<<<<<<< HEAD
            sum_thread = C2(x, y, b, x_div_low, x_div_high, primes, pi, segmentedPi);
          else
            sum_thread = A(x, y, b, x_div_low, x_div_high, primes, pi, segmentedPi);
=======
            sum_thread = C2(x, xlow, xhigh, y, b, pi, primes, segmentedPi);
          else
            sum_thread = A(x, xlow, xhigh, y, b, pi, primes, segmentedPi);
>>>>>>> 2ce6f89b

          #pragma omp critical (ac)
          {
            sum += sum_thread;
            json["AC"]["sum_ac"] = to_str(sum);
            json["AC"].erase(thread_id);
          }
        }
      }

      T sum_thread = 0;
      string thread_id = "thread" + to_str(i);

      // 2nd, run new computations
      while (true)
      {
        if (is_print())
          status.print(b, max_b);

        #pragma omp critical (ac)
        {
          sum += sum_thread;
          b = next_b++;

          update(json, thread_id, "sum_ac", b, next_b, max_b, sum);

          if (is_backup(backup_time))
          {
            double percent = status.getPercent(next_b, max_b, next_b, max_b);
            backup(json, x, y, z, k, x_star, percent, time);
            backup_time = get_time();
          }
        }

        if (b > max_b)
          break;

        if (b <= pi_x_star)
<<<<<<< HEAD
          sum_thread = C2(x, y, b, x_div_low, x_div_high, primes, pi, segmentedPi);
        else
          sum_thread = A(x, y, b, x_div_low, x_div_high, primes, pi, segmentedPi);
=======
          sum_thread = C2(x, xlow, xhigh, y, b, pi, primes, segmentedPi);
        else
          sum_thread = A(x, xlow, xhigh, y, b, pi, primes, segmentedPi);
>>>>>>> 2ce6f89b
      }
    }

    // Resume finished, reset vars so there is
    // no reset attempt the next iteration.
    resume_threads = 0;
    next_b = 0;
    copy.clear();
  }

  backup_result(json, x, y, z, k, x_star, sum, time);

  return sum;
}

} // namespace

namespace primecount {

int64_t AC(int64_t x,
           int64_t y,
           int64_t z,
           int64_t k,
           int threads)
{
  print("");
  print("=== AC(x, y) ===");
  print_gourdon_vars(x, y, z, k, threads);

  double time = get_time();
  int64_t x_star = get_x_star_gourdon(x, y);
  int64_t max_c_prime = y;
  int64_t max_a_prime = (int64_t) isqrt(x / x_star);
  int64_t max_prime = max(max_a_prime, max_c_prime);
  int64_t sum = 0;
<<<<<<< HEAD

  auto json = load_backup();

  if (!resume(json, x, y, z, k, sum, time))
  {
    auto primes = generate_primes<int32_t>(max_prime);
=======

  auto json = load_backup();

  if (!resume(json, x, y, z, k, sum, time))
  {
    auto primes = generate_primes<uint32_t>(max_prime);
>>>>>>> 2ce6f89b
    sum = AC_OpenMP((intfast64_t) x, y, z, k, x_star, max_a_prime, primes, threads, time);
  }

  print("A + C", sum, time);
  return sum;
}

#ifdef HAVE_INT128_T

int128_t AC(int128_t x,
            int64_t y,
            int64_t z,
            int64_t k,
            int threads)
{
  print("");
  print("=== AC(x, y) ===");
  print_gourdon_vars(x, y, z, k, threads);

  double time = get_time();
  int64_t x_star = get_x_star_gourdon(x, y);
  int64_t max_c_prime = y;
  int64_t max_a_prime = (int64_t) isqrt(x / x_star);
  int64_t max_prime = max(max_a_prime, max_c_prime);
  int128_t sum = 0;

  auto json = load_backup();

  if (!resume(json, x, y, z, k, sum, time))
  {
    // uses less memory
    if (max_prime <= numeric_limits<uint32_t>::max())
    {
      auto primes = generate_primes<uint32_t>(max_prime);
      sum = AC_OpenMP((intfast128_t) x, y, z, k, x_star, max_a_prime, primes, threads, time);
    }
    else
    {
      auto primes = generate_primes<int64_t>(max_prime);
      sum = AC_OpenMP((intfast128_t) x, y, z, k, x_star, max_a_prime, primes, threads, time);
    }
  }

  print("A + C", sum, time);
  return sum;
}

#endif

} // namespace<|MERGE_RESOLUTION|>--- conflicted
+++ resolved
@@ -325,13 +325,8 @@
      int64_t z,
      int64_t b,
      int64_t pi_y,
-<<<<<<< HEAD
-     Primes& primes,
-     PiTable& pi)
-=======
      const PiTable& pi,
      const Primes& primes)
->>>>>>> 2ce6f89b
 {
   int64_t prime = primes[b];
   T xp = x / prime;
@@ -339,11 +334,7 @@
   T min_m128 = max(x / ipow<T>(prime, 3), z / prime);
   int64_t min_m = min(min_m128, max_m);
 
-<<<<<<< HEAD
-  return C1<-1>(xp, b, b, pi_y, 1, min_m, max_m, primes, pi);
-=======
   return C1<-1>(xp, b, b, pi_y, 1, min_m, max_m, pi, primes);
->>>>>>> 2ce6f89b
 }
 
 /// Compute the 2nd part of the C formula.
@@ -409,11 +400,7 @@
             int64_t k,
             int64_t x_star,
             int64_t max_a_prime,
-<<<<<<< HEAD
-            Primes& primes,
-=======
             const Primes& primes,
->>>>>>> 2ce6f89b
             int threads,
             double& time)
 {
@@ -461,15 +448,9 @@
     if (!resume_c1(json, x, y, z, k, next_b, sum, time))
       if (json.find("AC") != json.end())
         json.erase("AC");
-<<<<<<< HEAD
 
     next_b = max(next_b, min_b);
 
-=======
-
-    next_b = max(next_b, min_b);
-
->>>>>>> 2ce6f89b
     #pragma omp parallel for num_threads(threads)
     for (int i = 0; i < threads; i++)
     {
@@ -480,11 +461,7 @@
       {
         if (resume(copy, x, y, z, k, b, j))
         {
-<<<<<<< HEAD
-          T sum_thread = C1(x, z, b, pi_y, primes, pi);
-=======
           T sum_thread = C1(x, z, b, pi_y, pi, primes);
->>>>>>> 2ce6f89b
           string thread_id = "thread" + to_str(j);
 
           #pragma omp critical (ac)
@@ -523,11 +500,7 @@
         if (b > pi_sqrtz)
           break;
 
-<<<<<<< HEAD
-        sum_thread = C1(x, z, b, pi_y, primes, pi);
-=======
         sum_thread = C1(x, z, b, pi_y, pi, primes);
->>>>>>> 2ce6f89b
       }
     }
 
@@ -585,15 +558,9 @@
           string thread_id = "thread" + to_str(j);
 
           if (b <= pi_x_star)
-<<<<<<< HEAD
-            sum_thread = C2(x, y, b, x_div_low, x_div_high, primes, pi, segmentedPi);
-          else
-            sum_thread = A(x, y, b, x_div_low, x_div_high, primes, pi, segmentedPi);
-=======
             sum_thread = C2(x, xlow, xhigh, y, b, pi, primes, segmentedPi);
           else
             sum_thread = A(x, xlow, xhigh, y, b, pi, primes, segmentedPi);
->>>>>>> 2ce6f89b
 
           #pragma omp critical (ac)
           {
@@ -632,15 +599,9 @@
           break;
 
         if (b <= pi_x_star)
-<<<<<<< HEAD
-          sum_thread = C2(x, y, b, x_div_low, x_div_high, primes, pi, segmentedPi);
-        else
-          sum_thread = A(x, y, b, x_div_low, x_div_high, primes, pi, segmentedPi);
-=======
           sum_thread = C2(x, xlow, xhigh, y, b, pi, primes, segmentedPi);
         else
           sum_thread = A(x, xlow, xhigh, y, b, pi, primes, segmentedPi);
->>>>>>> 2ce6f89b
       }
     }
 
@@ -676,21 +637,12 @@
   int64_t max_a_prime = (int64_t) isqrt(x / x_star);
   int64_t max_prime = max(max_a_prime, max_c_prime);
   int64_t sum = 0;
-<<<<<<< HEAD
 
   auto json = load_backup();
 
   if (!resume(json, x, y, z, k, sum, time))
   {
-    auto primes = generate_primes<int32_t>(max_prime);
-=======
-
-  auto json = load_backup();
-
-  if (!resume(json, x, y, z, k, sum, time))
-  {
     auto primes = generate_primes<uint32_t>(max_prime);
->>>>>>> 2ce6f89b
     sum = AC_OpenMP((intfast64_t) x, y, z, k, x_star, max_a_prime, primes, threads, time);
   }
 
