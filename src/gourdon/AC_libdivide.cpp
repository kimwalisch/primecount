///
/// @file  AC_libdivide.cpp
/// @brief Implementation of the A + C formulas in Xavier Gourdon's
///        prime counting algorithm. In this version the memory usage
///        has been reduced from O(x^(1/2)) to O(z) by segmenting
///        the pi[x] lookup table. In each segment we process the
///        leaves that satisfy: low <= x / (prime * m) < high.
///
///        The A & C formulas roughly correspond to the easy special
///        leaves in the Deleglise-Rivat algorithm. Since both
///        formulas use a very similar segmented algorithm that goes
///        up to x^(1/2) it makes sense to merge the A & C formulas
///        hence reducing the runtime complexity by a factor of
///        O(x^(1/2) * ln ln x^(1/2)) and avoiding initializing some
///        data structures twice. Merging the A & C formulas also
///        improves scaling on systems with many CPU cores.
///
///        This is an optimized version of AC(x, y) which uses
///        libdivide. libdivide allows to replace expensive integer
///        divsion instructions by a sequence of shift, add and
///        multiply instructions that will calculate the integer
///        division much faster.
///
/// Copyright (C) 2020 Kim Walisch, <kim.walisch@gmail.com>
///
/// This file is distributed under the BSD License. See the COPYING
/// file in the top level directory.
///

#include <PiTable.hpp>
#include <SegmentedPiTable.hpp>
#include <primecount-internal.hpp>
#include <fast_div.hpp>
#include <generate.hpp>
#include <int128_t.hpp>
#include <libdivide.h>
#include <min.hpp>
#include <imath.hpp>
#include <print.hpp>
#include <S2Status.hpp>
#include <json.hpp>
#include <backup.hpp>

#include <stdint.h>
#include <vector>
#include <string>
#include <type_traits>

using namespace std;
using namespace primecount;

namespace {

/// backup to file every 60 seconds
bool is_backup(double time)
{
  double seconds = get_time() - time;
  return seconds > 60;
}

/// backup intermediate result
template <typename T>
void backup(nlohmann::json& json,
            T x,
            int64_t y,
            int64_t z,
            int64_t k,
            int64_t x_star,
            double percent,
            double time)
{
  if (json["AC"].count("percent") > 0)
  {
    double percent2 = json["AC"]["percent"];
    percent = std::max(percent, percent2);
  }

  json["AC"]["x"] = to_str(x);
  json["AC"]["y"] = y;
  json["AC"]["z"] = z;
  json["AC"]["k"] = k;
  json["AC"]["x_star"] = x_star;
  json["AC"]["alpha_y"] = get_alpha_y(x, y);
  json["AC"]["alpha_z"] = get_alpha_z(y, z);
  json["AC"]["percent"] = percent;
  json["AC"]["seconds"] = get_time() - time;

  store_backup(json);
}

/// backup result
template <typename T>
void backup_result(nlohmann::json& json,
                   T x,
                   int64_t y,
                   int64_t z,
                   int64_t k,
                   int64_t x_star,
                   T sum,
                   double time)
{
  if (json.find("AC") != json.end())
    json.erase("AC");

  using ST = typename make_signed<T>::type;
  json["AC"]["x"] = to_str(x);
  json["AC"]["y"] = y;
  json["AC"]["z"] = z;
  json["AC"]["k"] = k;
  json["AC"]["x_star"] = x_star;
  json["AC"]["alpha_y"] = get_alpha_y(x, y);
  json["AC"]["alpha_z"] = get_alpha_z(y, z);
  json["AC"]["sum"] = to_str((ST) sum);
  json["AC"]["percent"] = 100.0;
  json["AC"]["seconds"] = get_time() - time;

  store_backup(json);
}

/// Update from resume thread.
/// Update backup without storing to disk.
template <typename T>
void update(nlohmann::json& json,
            const std::string& tid,
            const std::string& formula,
            T sum)
{
  using ST = typename make_signed<T>::type;
  auto& AC = json["AC"];
  AC[formula] = to_str((ST) sum);
  AC.erase(tid);
}

/// Update from regular thread.
/// Update backup without storing to disk.
template <typename T>
void update(nlohmann::json& json,
            const std::string& tid,
            const std::string& formula,
            int64_t b,
            int64_t next_b,
            int64_t max_b,
            T sum)
{
  using ST = typename make_signed<T>::type;
  auto& AC = json["AC"];
  AC["next_b"] = next_b;
  AC[formula] = to_str((ST) sum);

  if (b <= max_b)
    AC[tid]["b"] = b;
  else
  {
    // finished
    if (AC.find(tid) != AC.end())
      AC.erase(tid);
  }
}

/// resume thread
template <typename T>
bool resume(nlohmann::json& json,
            T x,
            int64_t y,
            int64_t z,
            int64_t k,
            int64_t& b,
            int thread_id)
{
  if (is_resume(json, "AC", thread_id, x, y, z, k))
  {
    string tid = "thread" + to_str(thread_id);
    b = json["AC"][tid]["b"];
    return true;
  }

  return false;
}

/// Resume C1 algorithm
template <typename T>
bool resume_c1(nlohmann::json& json,
               T x,
               int64_t y,
               int64_t z,
               int64_t k,
               int64_t& next_b,
               T& sum,
               double& time)
{
  if (is_resume(json, "AC", x, y, z, k) &&
      json["AC"].count("sum_c1") > 0)
  {
    double seconds = json["AC"]["seconds"];
    sum = (T) to_maxint(json["AC"]["sum_c1"]);
    next_b = json["AC"]["next_b"];
    time = get_time() - seconds;
    return true;
  }

  return false;
}

/// Resume the A and C2 algorithms which
/// make use of SegmentedPi.
///
template <typename T>
bool resume_a_c2(nlohmann::json& json,
                 T x,
                 int64_t y,
                 int64_t z,
                 int64_t k,
                 int64_t& next_b,
                 int64_t& low,
                 T& sum,
                 double& time)
{
  if (is_resume(json, "AC", x, y, z, k) &&
      json["AC"].count("sum_ac") > 0)
  {
    double seconds = json["AC"]["seconds"];
    sum = (T) to_maxint(json["AC"]["sum_ac"]);
    next_b = json["AC"]["next_b"];
    low = json["AC"]["low"];
    time = get_time() - seconds;
    return true;
  }

  return false;
}

/// resume result
template <typename T>
bool resume(nlohmann::json& json,
            T x,
            int64_t y,
            int64_t z,
            int64_t k,
            T& sum,
            double& time)
{
  if (is_resume(json, "AC", x, y, z, k))
  {
    double percent = json["AC"]["percent"];
    double seconds = json["AC"]["seconds"];
    print_resume(percent, x);

    if (json["AC"].count("sum") > 0)
    {
      sum = (T) to_maxint(json["AC"]["sum"]);
      time = get_time() - seconds;
      return true;
    }
  }

  return false;
}

/// Compute the A formula.
/// pi[x_star] < b <= pi[x^(1/3)]
/// x / (primes[b] * primes[i]) <= x^(1/2)
///
template <typename T,
          typename LibdividePrimes>
T A(T xlow,
    T xhigh,
    uint64_t xp,
    uint64_t y,
    uint64_t b,
    uint64_t prime,
    const PiTable& pi,
    const LibdividePrimes& primes,
    const SegmentedPiTable& segmentedPi)
{
  T sum = 0;

  uint64_t sqrt_xp = isqrt(xp);
  uint64_t min_2nd_prime = min(xhigh / prime, sqrt_xp);
  uint64_t i = pi[min_2nd_prime];
  i = max(i, b) + 1;
  uint64_t max_2nd_prime = min(xlow / prime, sqrt_xp);
  uint64_t xpy = xp / y;
  uint64_t max_i1 = pi[min(xpy, max_2nd_prime)];
  uint64_t max_i2 = pi[max_2nd_prime];

  // x / (p * q) >= y
  for (; i <= max_i1; i++)
  {
    uint64_t xpq = xp / primes[i];
    sum += segmentedPi[xpq];
  }

  // x / (p * q) < y
  for (; i <= max_i2; i++)
  {
    uint64_t xpq = xp / primes[i];
    sum += segmentedPi[xpq] * 2;
  }

  return sum;
}

/// 128-bit function.
/// Compute the A formula.
/// pi[x_star] < b <= pi[x^(1/3)]
/// x / (primes[b] * primes[i]) <= x^(1/2)
///
template <typename T,
          typename Primes>
T A(T xlow,
    T xhigh,
    T xp,
    uint64_t y,
    uint64_t b,
    const PiTable& pi,
    const Primes& primes,
    const SegmentedPiTable& segmentedPi)
{
  T sum = 0;

  uint64_t prime = primes[b];
  uint64_t sqrt_xp = (uint64_t) isqrt(xp);
  uint64_t min_2nd_prime = min(xhigh / prime, sqrt_xp);
  uint64_t i = pi[min_2nd_prime];
  i = max(i, b) + 1;
  uint64_t max_2nd_prime = min(xlow / prime, sqrt_xp);
  uint64_t xpy = xp / y;
  uint64_t max_i1 = pi[min(xpy, max_2nd_prime)];
  uint64_t max_i2 = pi[max_2nd_prime];

  // x / (p * q) >= y
  for (; i <= max_i1; i++)
  {
    uint64_t xpq = fast_div64(xp, primes[i]);
    sum += segmentedPi[xpq];
  }

  // x / (p * q) < y
  for (; i <= max_i2; i++)
  {
    uint64_t xpq = fast_div64(xp, primes[i]);
    sum += segmentedPi[xpq] * 2;
  }

  return sum;
}

/// Compute the 1st part of the C formula.
/// k < b <= pi[sqrt(z)]
/// x / (primes[b] * m) <= z
/// 
/// Recursively iterate over the square free numbers coprime
/// to the first b primes. This algorithm is described in
/// section 2.2 of the paper: Douglas Staple, "The Combinatorial
/// Algorithm For Computing pi(x)", arXiv:1503.01839, 6 March
/// 2015.
///
template <int MU, 
          typename T, 
          typename Primes>
T C1(T xp,
     uint64_t b,
     uint64_t i,
     uint64_t pi_y,
     uint64_t m,
     uint64_t min_m,
     uint64_t max_m,
     const PiTable& pi,
     const Primes& primes)
{
  T sum = 0;

  for (i++; i <= pi_y; i++)
  {
    // Calculate next m
    T m128 = (T) m * primes[i];
    if (m128 > max_m)
      return sum;

    uint64_t m64 = (uint64_t) m128;

    if (m64 > min_m) {
      uint64_t xpm = fast_div64(xp, m64);

      if (MU > 0)
        sum += pi[xpm] - b + 2;
      else
        sum -= pi[xpm] - b + 2;
    }

    sum += C1<-MU>(xp, b, i, pi_y, m64, min_m, max_m, pi, primes);
  }

  return sum;
}

template <typename T,
          typename Primes>
T C1(T x,
     uint64_t z,
     uint64_t b,
     uint64_t pi_y,
     const PiTable& pi,
     const Primes& primes)
{
  uint64_t prime = primes[b];
  T xp = x / prime;
  uint64_t max_m = min(xp / prime, z);
  T min_m128 = max(xp / (prime * prime), z / prime);
  uint64_t min_m = min(min_m128, max_m);

  return C1<-1>(xp, b, b, pi_y, 1, min_m, max_m, pi, primes);
}

/// Compute the 2nd part of the C formula.
/// pi[sqrt(z)] < b <= pi[x_star]
/// x / (primes[b] * primes[i]) <= x^(1/2)
///
template <typename T, 
          typename LibdividePrimes>
T C2(T xlow,
     T xhigh,
     uint64_t xp,
     uint64_t y,
     uint64_t b,
     uint64_t prime,
     const PiTable& pi,
     const LibdividePrimes& primes,
     const SegmentedPiTable& segmentedPi)
{
  T sum = 0;

  uint64_t max_m = min3(xlow / prime, xp / prime, y);
  T min_m128 = max3(xhigh / prime, xp / (prime * prime), prime);
  uint64_t min_m = min(min_m128, max_m);
  uint64_t i = pi[max_m];
  uint64_t pi_min_m = pi[min_m];
  uint64_t min_clustered = isqrt(xp);
  min_clustered = in_between(min_m, min_clustered, max_m);
  uint64_t pi_min_clustered = pi[min_clustered];

  // Find all clustered easy leaves where
  // successive leaves are identical.
  // n = primes[b] * primes[i]
  // Which satisfy: n > z && primes[i] <= y
  while (i > pi_min_clustered)
  {
    uint64_t xpq = xp / primes[i];
    uint64_t phi_xpq = segmentedPi[xpq] - b + 2;
    uint64_t xpq2 = xp / primes[b + phi_xpq - 1];
    uint64_t i2 = segmentedPi[xpq2];
    sum += phi_xpq * (i - i2);
    i = i2;
  }

  // Find all sparse easy leaves where
  // successive leaves are different.
  // n = primes[b] * primes[i]
  // Which satisfy: n > z && primes[i] <= y
  for (; i > pi_min_m; i--)
  {
    uint64_t xpq = xp / primes[i];
    sum += segmentedPi[xpq] - b + 2;
  }

  return sum;
}

/// 128-bit function.
/// Compute the 2nd part of the C formula.
/// pi[sqrt(z)] < b <= pi[x_star]
/// x / (primes[b] * primes[i]) <= x^(1/2)
///
template <typename T,
          typename Primes>
T C2(T xlow,
     T xhigh,
     T xp,
     uint64_t y,
     uint64_t b,
     const PiTable& pi,
     const Primes& primes,
     const SegmentedPiTable& segmentedPi)
{
  T sum = 0;

  uint64_t prime = primes[b];
  uint64_t max_m = min3(xlow / prime, xp / prime, y);
  T min_m128 = max3(xhigh / prime, xp / (prime * prime), prime);
  uint64_t min_m = min(min_m128, max_m);
  uint64_t i = pi[max_m];
  uint64_t pi_min_m = pi[min_m];
  uint64_t min_clustered = (uint64_t) isqrt(xp);
  min_clustered = in_between(min_m, min_clustered, max_m);
  uint64_t pi_min_clustered = pi[min_clustered];

  // Find all clustered easy leaves where
  // successive leaves are identical.
  // n = primes[b] * primes[i]
  // Which satisfy: n > z && primes[i] <= y
  while (i > pi_min_clustered)
  {
    uint64_t xpq = fast_div64(xp, primes[i]);
    uint64_t phi_xpq = segmentedPi[xpq] - b + 2;
    uint64_t xpq2 = fast_div64(xp, primes[b + phi_xpq - 1]);
    uint64_t i2 = segmentedPi[xpq2];
    sum += phi_xpq * (i - i2);
    i = i2;
  }

  // Find all sparse easy leaves where
  // successive leaves are different.
  // n = primes[b] * primes[i]
  // Which satisfy: n > z && primes[i] <= y
  for (; i > pi_min_m; i--)
  {
    uint64_t xpq = fast_div64(xp, primes[i]);
    sum += segmentedPi[xpq] - b + 2;
  }

  return sum;
}

/// Compute A + C
template <typename T,
          typename Primes>
T AC_OpenMP(T x,
            int64_t y,
            int64_t z,
            int64_t k,
            int64_t x_star,
            int64_t max_a_prime,
            const Primes& primes,
            int threads,
            double& time)
{
  T sum = 0;
  int64_t x13 = iroot<3>(x);
  int64_t thread_threshold = 1000;
  threads = ideal_num_threads(threads, x13, thread_threshold);

  S2Status status(x);
  PiTable pi(max(z, max_a_prime));

  int64_t pi_y = pi[y];
  int64_t pi_sqrtz = pi[isqrt(z)];
  int64_t pi_x_star = pi[x_star];
  int64_t pi_x13 = pi[x13];
  int64_t pi_root3_xy = pi[iroot<3>(x / y)];
  int64_t pi_root3_xz = pi[iroot<3>(x / z)];
  int64_t min_b = max(k, pi_root3_xz) + 1;

  auto backup_time = get_time();
  auto json = load_backup();
  auto copy = json;
  int resume_threads = calculate_resume_threads(json, "AC");
  int64_t next_b = 0;
  int64_t low = 0;

  if (resume_a_c2(json, x, y, z, k, next_b, low, sum, time))
  {
    // Currently our implementation cannot accurately estimate
    // the completion percentage near the end. In order to fix
    // this we would need to implement backwards sieving in
    // SegmentedPi.cpp which would add some more complexity. I
    // don't think this is worth doing.
    if (low > 0)
    {
      if (json["AC"].count("percent") > 0)
      {
        double percent = json["AC"]["percent"];
        status.setPercent(percent);
      }
    }
  }
  else
  {
    if (!resume_c1(json, x, y, z, k, next_b, sum, time))
      if (json.find("AC") != json.end())
        json.erase("AC");

    next_b = max(next_b, min_b);

    #pragma omp parallel for num_threads(threads)
    for (int i = 0; i < threads; i++)
    {
      int64_t b = 0;

      // 1st resume computations from backup file
      for (int j = i; j < resume_threads; j += threads)
      {
        if (resume(copy, x, y, z, k, b, j))
        {
          T sum_thread = C1(x, z, b, pi_y, pi, primes);
          string thread_id = "thread" + to_str(j);

          #pragma omp critical (ac)
          {
            sum -= sum_thread;
            update(json, thread_id, "sum_c1", sum);
          }
        }
      }

      T sum_thread = 0;
      string thread_id = "thread" + to_str(i);

      // 2nd, run new computations
      while (true)
      {
        if (is_print())
          status.print(b, pi_x13);

        #pragma omp critical (ac)
        {
          sum -= sum_thread;
          b = next_b++;

          update(json, thread_id, "sum_c1", b, next_b, pi_sqrtz, sum);

          if (is_backup(backup_time))
          {
            double percent = status.getPercent(next_b, pi_x13, next_b, pi_x13);
            backup(json, x, y, z, k, x_star, percent, time);
            backup_time = get_time();
          }
        }

        if (b > pi_sqrtz)
          break;

        sum_thread = C1(x, z, b, pi_y, pi, primes);
      }
    }

    // Resume finished, reset vars so there is
    // no reset attempt the next iteration.
    resume_threads = 0;
    next_b = 0;
    copy.clear();
  }

  SegmentedPiTable segmentedPi(low, isqrt(x), z, threads);

  // Initialize libdivide vector using primes
  using libdivide_t = libdivide::branchfree_divider<uint64_t>;
  vector<libdivide_t> lprimes(1);
  lprimes.insert(lprimes.end(),
                 primes.begin() + 1,
                 primes.end());

  // This computes A and the 2nd part of the C formula.
  // Find all special leaves of type:
  // x / (primes[b] * primes[i]) <= x^(1/2)
  // with z^(1/2) < primes[b] <= x^(1/3).
  // Since we need to lookup PrimePi[n] values for n <= x^(1/2)
  // we use a segmented PrimePi[n] table of size z (~O(x^1/3))
  // in order to reduce the memory usage.
  for (; !segmentedPi.finished(); segmentedPi.next())
  {
    // Current segment [low, high[
    low = segmentedPi.low();
    int64_t high = segmentedPi.high();
    json["AC"]["low"] = segmentedPi.low();

    low = max(low, 1);
    T xlow = x / low;
    T xhigh = x / high;

    // Lower bounds of C2 formula
    min_b = max3(k, pi_sqrtz, pi_root3_xy);
    min_b = max(min_b, pi[isqrt(low)]);
<<<<<<< HEAD
    min_b = max(min_b, pi[min(xhigh / y, x_star)]);
    min_b = min(min_b, pi_x_star) + 1;
    next_b = max(next_b, min_b);
=======
    min_b = max(min_b, pi[min(xhigh / y, x13)]);
    min_b += 1;
>>>>>>> 0e93c4d7

    // Upper bound of A & C2 formulas:
    // x / (p * m) >= low
    // p * next_prime(p) <= x / low
    // p <= sqrt(x / low)
    int64_t sqrt_xlow = min(isqrt(xlow), x13);
    int64_t max_b = pi[sqrt_xlow];

    #pragma omp parallel for num_threads(threads)
    for (int i = 0; i < threads; i++)
    {
      int64_t b = 0;

      // 1st resume computations from backup file
      for (int j = i; j < resume_threads; j += threads)
      {
        if (resume(copy, x, y, z, k, b, j))
        {
          T sum_thread = 0;
          string thread_id = "thread" + to_str(j);

          int64_t prime = primes[b];
          T xp = x / prime;

          if (b <= pi_x_star)
          {
            if (xp <= numeric_limits<uint64_t>::max())
              sum_thread = C2(xlow, xhigh, (uint64_t) xp, y, b, prime, pi, lprimes, segmentedPi);
            else
              sum_thread = C2(xlow, xhigh, xp, y, b, pi, primes, segmentedPi);
          }
          else
          {
            if (xp <= numeric_limits<uint64_t>::max())
              sum_thread = A(xlow, xhigh, (uint64_t) xp, y, b, prime, pi, lprimes, segmentedPi);
            else
              sum_thread = A(xlow, xhigh, xp, y, b, pi, primes, segmentedPi);
          }

          #pragma omp critical (ac)
          {
            sum += sum_thread;
            update(json, thread_id, "sum_ac", sum);
          }
        }
      }

      T sum_thread = 0;
      string thread_id = "thread" + to_str(i);

      // 2nd, run new computations
      while (true)
      {
        if (is_print())
          status.print(b, max_b);

        #pragma omp critical (ac)
        {
          sum += sum_thread;
          b = next_b++;

          update(json, thread_id, "sum_ac", b, next_b, max_b, sum);

          if (is_backup(backup_time))
          {
            double percent = status.getPercent(next_b, max_b, next_b, max_b);
            backup(json, x, y, z, k, x_star, percent, time);
            backup_time = get_time();
          }
        }

        if (b > max_b)
          break;

        int64_t prime = primes[b];
        T xp = x / prime;

        if (b <= pi_x_star)
        {
          if (xp <= numeric_limits<uint64_t>::max())
            sum_thread = C2(xlow, xhigh, (uint64_t) xp, y, b, prime, pi, lprimes, segmentedPi);
          else
            sum_thread = C2(xlow, xhigh, xp, y, b, pi, primes, segmentedPi);
        }
        else
        {
          if (xp <= numeric_limits<uint64_t>::max())
            sum_thread = A(xlow, xhigh, (uint64_t) xp, y, b, prime, pi, lprimes, segmentedPi);
          else
            sum_thread = A(xlow, xhigh, xp, y, b, pi, primes, segmentedPi);
        }
      }
    }

    // Resume finished, reset vars so there is
    // no reset attempt the next iteration.
    resume_threads = 0;
    next_b = 0;
    copy.clear();
  }

  backup_result(json, x, y, z, k, x_star, sum, time);

  return sum;
}

} // namespace

namespace primecount {

int64_t AC(int64_t x,
           int64_t y,
           int64_t z,
           int64_t k,
           int threads)
{
  print("");
  print("=== AC(x, y) ===");
  print_gourdon_vars(x, y, z, k, threads);

  double time = get_time();
  int64_t x_star = get_x_star_gourdon(x, y);
  int64_t max_c_prime = y;
  int64_t max_a_prime = (int64_t) isqrt(x / x_star);
  int64_t max_prime = max(max_a_prime, max_c_prime);
  int64_t sum = 0;

  auto json = load_backup();

  if (!resume(json, x, y, z, k, sum, time))
  {
    auto primes = generate_primes<uint32_t>(max_prime);
    sum = AC_OpenMP((uint64_t) x, y, z, k, x_star, max_a_prime, primes, threads, time);
  }

  print("A + C", sum, time);
  return sum;
}

#ifdef HAVE_INT128_T

int128_t AC(int128_t x,
            int64_t y,
            int64_t z,
            int64_t k,
            int threads)
{
  print("");
  print("=== AC(x, y) ===");
  print_gourdon_vars(x, y, z, k, threads);

  double time = get_time();
  int64_t x_star = get_x_star_gourdon(x, y);
  int64_t max_c_prime = y;
  int64_t max_a_prime = (int64_t) isqrt(x / x_star);
  int64_t max_prime = max(max_a_prime, max_c_prime);
  int128_t sum = 0;

  auto json = load_backup();

  if (!resume(json, x, y, z, k, sum, time))
  {
    // uses less memory
    if (max_prime <= numeric_limits<uint32_t>::max())
    {
      auto primes = generate_primes<uint32_t>(max_prime);
      sum = AC_OpenMP((uint128_t) x, y, z, k, x_star, max_a_prime, primes, threads, time);
    }
    else
    {
      auto primes = generate_primes<uint64_t>(max_prime);
      sum = AC_OpenMP((uint128_t) x, y, z, k, x_star, max_a_prime, primes, threads, time);
    }
  }

  print("A + C", sum, time);
  return sum;
}

#endif

} // namespace<|MERGE_RESOLUTION|>--- conflicted
+++ resolved
@@ -670,14 +670,9 @@
     // Lower bounds of C2 formula
     min_b = max3(k, pi_sqrtz, pi_root3_xy);
     min_b = max(min_b, pi[isqrt(low)]);
-<<<<<<< HEAD
-    min_b = max(min_b, pi[min(xhigh / y, x_star)]);
-    min_b = min(min_b, pi_x_star) + 1;
-    next_b = max(next_b, min_b);
-=======
     min_b = max(min_b, pi[min(xhigh / y, x13)]);
     min_b += 1;
->>>>>>> 0e93c4d7
+    next_b = max(next_b, min_b);
 
     // Upper bound of A & C2 formulas:
     // x / (p * m) >= low
