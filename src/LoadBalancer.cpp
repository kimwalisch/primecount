--- conflicted
+++ resolved
@@ -290,15 +290,9 @@
     *segments = segments_;
     *segment_size = segment_size_;
     low_ += segments_ * segment_size_;
-<<<<<<< HEAD
     low_ = min(low_, sieve_limit_ + 1);
 
     backup(thread_id, *low, *segments, *segment_size);
-
-    if (is_print())
-      status_.print(sum_, sum_approx_);
-=======
->>>>>>> a10355f7
   }
 
   return *low < sieve_limit_;
@@ -375,18 +369,11 @@
   // sure that the thread runtime is still much larger than
   // the thread initialization time.
   if (runtime.secs > min_secs &&
-<<<<<<< HEAD
-      runtime.secs > runtime.init * 200)
-  {
-    double old = factor;
-    factor = (runtime.init * 200) / runtime.secs;
-=======
       runtime.secs > runtime.init * init_factor)
   {
     double old = factor;
     double next_runtime = runtime.init * init_factor;
     factor = next_runtime / runtime.secs;
->>>>>>> a10355f7
     factor = min(factor, old);
   }
 
